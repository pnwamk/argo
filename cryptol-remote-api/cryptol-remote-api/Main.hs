--- conflicted
+++ resolved
@@ -77,12 +77,8 @@
        StdIONetstring -> serveStdIONS theApp
        SocketNetstring (Port p) -> serveSocket "127.0.0.1" p theApp
        SocketNetstringDyn h ->
-<<<<<<< HEAD
-         do (a, p) <- serveSocketDynamic h theApp
-=======
          do hSetBuffering stdout NoBuffering
             (a, p) <- serveSocketDynamic h theApp
->>>>>>> b85cf753
             putStrLn ("PORT " ++ show p)
             wait a
 
