cabal-version:       2.4
name:                cryptol-remote-api
version:             0.1.0.0
license:             Apache-2.0
license-file:        LICENSE
author:              David Thrane Christiansen
maintainer:          dtc@galois.com
category:            Language
extra-source-files:  CHANGELOG.md

common deps
  build-depends:
    base >=4.11.1.0 && <4.13,
    argo,
    aeson                ^>= 1.4.2,
    base64-bytestring    ^>= 1.0,
    bytestring           ^>= 0.10.8,
    containers           ^>= 0.6,
    cryptol               == 2.6.1,
    directory            ^>= 1.3.3,
    lens                 ^>= 4.17,
    scientific           ^>= 0.3,
    text                 ^>= 1.2.3,
    unordered-containers ^>= 0.2,
    vector               ^>= 0.12,

executable cryptol-remote-api
  import:              deps
  build-depends:       optparse-applicative ^>= 0.14
  main-is:             Main.hs
  other-modules:       CryptolServer
<<<<<<< HEAD
                       CryptolServer.Call
                       CryptolServer.ChangeDir
                       CryptolServer.EvalExpr
                       CryptolServer.LoadModule
  hs-source-dirs:      bin
=======
                     , CryptolServer.Call
                     , CryptolServer.ChangeDir
                     , CryptolServer.EvalExpr
                     , CryptolServer.LoadModule
  hs-source-dirs:      src
>>>>>>> dc607ef0
  default-language:    Haskell2010

test-suite test-cryptol-remote-api
  import:              deps
  default-language:    Haskell2010
  type:                exitcode-stdio-1.0
  hs-source-dirs:      test
<<<<<<< HEAD
                       bin
=======
                     , src
>>>>>>> dc607ef0
  other-modules:       CryptolServer
                       CryptolServer.Call
  main-is:             Test.hs
  build-depends:       proto,
                       quickcheck-instances,
                       tasty,
                       tasty-quickcheck,<|MERGE_RESOLUTION|>--- conflicted
+++ resolved
@@ -29,19 +29,11 @@
   build-depends:       optparse-applicative ^>= 0.14
   main-is:             Main.hs
   other-modules:       CryptolServer
-<<<<<<< HEAD
                        CryptolServer.Call
                        CryptolServer.ChangeDir
                        CryptolServer.EvalExpr
                        CryptolServer.LoadModule
-  hs-source-dirs:      bin
-=======
-                     , CryptolServer.Call
-                     , CryptolServer.ChangeDir
-                     , CryptolServer.EvalExpr
-                     , CryptolServer.LoadModule
   hs-source-dirs:      src
->>>>>>> dc607ef0
   default-language:    Haskell2010
 
 test-suite test-cryptol-remote-api
@@ -49,11 +41,7 @@
   default-language:    Haskell2010
   type:                exitcode-stdio-1.0
   hs-source-dirs:      test
-<<<<<<< HEAD
-                       bin
-=======
-                     , src
->>>>>>> dc607ef0
+                       src
   other-modules:       CryptolServer
                        CryptolServer.Call
   main-is:             Test.hs
