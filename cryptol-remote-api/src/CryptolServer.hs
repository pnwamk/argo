--- conflicted
+++ resolved
@@ -74,18 +74,6 @@
   where
     check lm continue =
       do fp <- fingerprintFile (lmCanonicalPath lm)
-<<<<<<< HEAD
-         if fp == Just (lmFingerprint lm) then
-           continue
-         else
-           return False
-=======
          if fp == Just (lmFingerprint lm)
            then continue
-           else return False
-
--- | Turn a cryptol command into a query by forgetting the outgoing state.
-cryptolCommandToQuery :: CryptolServerCommand a -> CryptolServerQuery a
-cryptolCommandToQuery (CryptolServerCommand cmd) =
-  CryptolServerQuery (\rId st val -> snd <$> cmd rId st val)
->>>>>>> 9cab9c98
+           else return False