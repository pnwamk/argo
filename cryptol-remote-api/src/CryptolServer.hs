{-# LANGUAGE FlexibleContexts #-}
{-# LANGUAGE OverloadedStrings #-}
<<<<<<< HEAD
{-# LANGUAGE NoMonomorphismRestriction #-}
=======

>>>>>>> b85cf753
module CryptolServer where

import Control.Exception
import Control.Lens
import Control.Monad
import Control.Monad.IO.Class
import qualified Data.Aeson as JSON
import Data.Foldable
import qualified Data.Text as Text
import qualified Data.Vector as Vector

import Cryptol.Eval.Monad (EvalOpts(..), PPOpts(..))
import Cryptol.ModuleSystem
  (ModuleCmd, ModuleEnv, ModuleError(..), ModuleWarning(..),
   checkExpr, evalExpr, loadModuleByPath, loadModuleByName)
import Cryptol.ModuleSystem.Env
  (getLoadedModules, lmCanonicalPath, lmFingerprint, meLoadedModules,
   initialModuleEnv, meSolverConfig)
import Cryptol.ModuleSystem.Fingerprint
import Cryptol.Parser.AST (ModName)
import Cryptol.Utils.Logger (quietLogger)
import Cryptol.Utils.PP (pretty, PP)

import Argo

runModuleCmd :: ModuleCmd a -> Method ServerState a
runModuleCmd cmd =
    do s   <- getState
       out <- liftIO $ cmd (theEvalOpts, view moduleEnv s)
       case out of
         (Left x, warns) ->
           raise (cryptolError x warns)
         (Right (x, newEnv), warns) ->
           do setState (set moduleEnv newEnv s)
              return x

data LoadedModule = LoadedModule
  { _loadedName :: Maybe ModName   -- ^ Working on this module.
  , _loadedPath :: FilePath        -- ^ Working on this file.
  }

loadedName :: Simple Lens LoadedModule (Maybe ModName)
loadedName = lens _loadedName (\v n -> v { _loadedName = n })

loadedPath :: Simple Lens LoadedModule FilePath
loadedPath = lens _loadedPath (\v n -> v { _loadedPath = n })


data ServerState =
  ServerState { _loadedModule :: Maybe LoadedModule
              , _moduleEnv :: ModuleEnv
              }

loadedModule :: Simple Lens ServerState (Maybe LoadedModule)
loadedModule = lens _loadedModule (\v n -> v { _loadedModule = n })

moduleEnv :: Simple Lens ServerState ModuleEnv
moduleEnv = lens _moduleEnv (\v n -> v { _moduleEnv = n })

initialState :: IO ServerState
initialState = ServerState Nothing <$> initialModuleEnv

theEvalOpts :: EvalOpts
theEvalOpts = EvalOpts quietLogger (PPOpts False 10 25)

-- | Check that all of the modules loaded in the Cryptol environment
-- currently have fingerprints that match those when they were loaded.
validateServerState :: ServerState -> IO Bool
validateServerState =
  foldr check (return True) . getLoadedModules . meLoadedModules . view moduleEnv
  where
    check lm continue =
      do fp <- fingerprintFile (lmCanonicalPath lm)
         if fp == Just (lmFingerprint lm)
           then continue
           else return False

--------------------------------------------------------------------------------

-- The schema for translating Cryptol errors/warnings into JSONRPCExceptions

-- Reserved range for Cryptol exceptions: 20,000 - 21,000
<<<<<<< HEAD
cryptolErrorPrefix :: Integer
cryptolErrorPrefix = 20000
=======
cryptolErrorBase :: Integer
cryptolErrorBase = 20000
>>>>>>> b85cf753

cryptolError :: ModuleError -> [ModuleWarning] -> JSONRPCException
cryptolError err warns =
  makeJSONRPCException
<<<<<<< HEAD
    (cryptolErrorPrefix + errorNum)
=======
    (cryptolErrorBase + errorNum)
>>>>>>> b85cf753
    (Text.pack $ (pretty err) <> foldMap (\w -> "\n" <> pretty w) warns)
    (Just . JSON.object $ errorData ++ [("warnings", moduleWarnings warns)])
  where
    -- TODO: make sub-errors (parse, typecheck, etc.) into structured data so
    -- that another client can parse them and make use of them (possible
    -- locations noted below)

    (errorNum, errorData) = moduleError err

    moduleError err = case err of
      ModuleNotFound src path ->
        (0, [ ("source", jsonPretty src)
            , ("path", jsonList (map jsonString path))
            ])
      CantFindFile path ->
        (1, [ ("path", jsonString path)
            ])
      BadUtf8 path ue ->
        (2, [ ("path", jsonString path)
            , ("error", jsonShow ue)
            ])
      OtherIOError path exn ->
        (3, [ ("path", jsonString path)
            , ("error", jsonShow exn)
            ])
      ModuleParseError source err ->
        (4, [ ("source", jsonString source)
            , ("error", jsonShow err)
            ])
      RecursiveModules mods ->
        (5, [ ("modules", jsonList (reverse (map jsonPretty mods)))
            ])
      RenamerErrors src errs ->
        -- TODO: structured error here
        (6, [ ("source", jsonPretty src)
            , ("errors", jsonList (map jsonPretty errs))
            ])
      NoPatErrors src errs ->
        -- TODO: structured error here
        (7, [ ("source", jsonPretty src)
            , ("errors", jsonList (map jsonPretty errs))
            ])
      NoIncludeErrors src errs ->
        -- TODO: structured error here
        (8, [ ("source", jsonPretty src)
            , ("errors", jsonList (map jsonShow errs))
            ])
      TypeCheckingFailed src errs ->
        -- TODO: structured error here
        (9, [ ("source", jsonPretty src)
            , ("errors", jsonList (map jsonShow errs))
            ])
      ModuleNameMismatch expected found ->
        (10, [ ("expected", jsonPretty expected)
             , ("found", jsonPretty found)
             ])
      DuplicateModuleName name path1 path2 ->
        (11, [ ("name", jsonPretty name)
             , ("paths", jsonList [jsonString path1, jsonString path2])
             ])
      OtherFailure x ->
        (12, [ ("error", jsonString x)
             ])
      ImportedParamModule x ->
        (13, [ ("module", jsonPretty x)
             ])
      FailedToParameterizeModDefs x xs ->
        (14, [ ("module", jsonPretty x)
             , ("parameters", jsonList (map (jsonString . pretty) xs))
             ])
      NotAParameterizedModule x ->
        (15, [ ("module", jsonPretty x)
             ])
      ErrorInFile x y ->
        (n, ("path", jsonString x) : err)
        where (n, err) = moduleError y

    moduleWarnings :: [ModuleWarning] -> JSON.Value
    moduleWarnings =
      -- TODO: structured error here
      jsonList . concatMap
        (\w -> case w of
                TypeCheckWarnings tcwarns ->
                  map (jsonPretty . snd) tcwarns
                RenamerWarnings rnwarns ->
                  map jsonPretty rnwarns)

<<<<<<< HEAD
    jsonString = JSON.String . Text.pack
    jsonPretty = jsonString . pretty
    jsonShow = jsonString . show
=======
    -- Some little helpers for common ways of building JSON values in the above:

    jsonString :: String -> JSON.Value
    jsonString = JSON.String . Text.pack

    jsonPretty :: PP a => a -> JSON.Value
    jsonPretty = jsonString . pretty

    jsonShow :: Show a => a -> JSON.Value
    jsonShow = jsonString . show

    jsonList :: [JSON.Value] -> JSON.Value
>>>>>>> b85cf753
    jsonList = JSON.Array . Vector.fromList<|MERGE_RESOLUTION|>--- conflicted
+++ resolved
@@ -1,10 +1,5 @@
 {-# LANGUAGE FlexibleContexts #-}
 {-# LANGUAGE OverloadedStrings #-}
-<<<<<<< HEAD
-{-# LANGUAGE NoMonomorphismRestriction #-}
-=======
-
->>>>>>> b85cf753
 module CryptolServer where
 
 import Control.Exception
@@ -87,22 +82,13 @@
 -- The schema for translating Cryptol errors/warnings into JSONRPCExceptions
 
 -- Reserved range for Cryptol exceptions: 20,000 - 21,000
-<<<<<<< HEAD
-cryptolErrorPrefix :: Integer
-cryptolErrorPrefix = 20000
-=======
 cryptolErrorBase :: Integer
 cryptolErrorBase = 20000
->>>>>>> b85cf753
 
 cryptolError :: ModuleError -> [ModuleWarning] -> JSONRPCException
 cryptolError err warns =
   makeJSONRPCException
-<<<<<<< HEAD
-    (cryptolErrorPrefix + errorNum)
-=======
     (cryptolErrorBase + errorNum)
->>>>>>> b85cf753
     (Text.pack $ (pretty err) <> foldMap (\w -> "\n" <> pretty w) warns)
     (Just . JSON.object $ errorData ++ [("warnings", moduleWarnings warns)])
   where
@@ -190,11 +176,6 @@
                 RenamerWarnings rnwarns ->
                   map jsonPretty rnwarns)
 
-<<<<<<< HEAD
-    jsonString = JSON.String . Text.pack
-    jsonPretty = jsonString . pretty
-    jsonShow = jsonString . show
-=======
     -- Some little helpers for common ways of building JSON values in the above:
 
     jsonString :: String -> JSON.Value
@@ -207,5 +188,4 @@
     jsonShow = jsonString . show
 
     jsonList :: [JSON.Value] -> JSON.Value
->>>>>>> b85cf753
     jsonList = JSON.Array . Vector.fromList