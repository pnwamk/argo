--- conflicted
+++ resolved
@@ -88,11 +88,7 @@
 
     def running(self) -> bool:
         """Check whether the process is still running."""
-<<<<<<< HEAD
         if self.proc is not None and self.proc.poll() is None:
-=======
-        if self.proc is None or self.proc.poll() is None:
->>>>>>> d7c6d3e0
             return True
         else:
             return False
