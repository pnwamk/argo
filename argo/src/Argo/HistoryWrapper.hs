--- conflicted
+++ resolved
@@ -76,30 +76,19 @@
 wrapMethod commands validate name (Query q) =
   Query $ \params ->
   do (steps, params') <- extractStepsIO params
-<<<<<<< HEAD
      rId              <- getRequestID
      hs               <- getState
      cache            <- cacheLookup (runHistoryCommand commands) validate (historyCache hs) steps
      result           <- runQuery (q params') rId (cacheRoot cache)
-     return result
-=======
-     c                <- cacheLookup (runCommand commands) validate (historyCache hs) steps
-     result           <- f rId (cacheRoot c) params'
      return $ Object (HashMap.fromList [("answer", result)])
->>>>>>> 20db0ddb
 
 wrapMethod commands validate name (Notification notification) =
   Query $ \params ->
   do (steps, params') <- extractStepsIO params
      let steps'        = steps ++ [(name, params')]
-<<<<<<< HEAD
      hs               <- getState
      _                <- cacheLookup (runHistoryCommand commands) validate (historyCache hs) steps'
-     return (toJSON steps')
-=======
-     _                <- cacheLookup (runCommand commands) validate (historyCache hs) steps'
      return $ Object (HashMap.fromList [("state", toJSON steps')])
->>>>>>> 20db0ddb
 
 ------------------------------------------------------------------------
 
