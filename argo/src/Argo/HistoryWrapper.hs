{-# LANGUAGE ViewPatterns #-}
{-# Language OverloadedStrings #-}
module Argo.HistoryWrapper
  ( HistoryWrapper(..)
  , historyWrapper
  ) where

import Argo
import Argo.CacheTree

import Control.Monad.IO.Class
import Data.Text (Text)
import qualified Data.Text as Text
import Data.Aeson (Result(..), Value(..), fromJSON, toJSON, object)
import qualified Data.HashMap.Strict as HashMap

data HistoryWrapper s = HistoryWrapper
  { historyCache :: Cache s (Text, Value) }

historyWrapper ::
  (s -> IO Bool) {- ^ validate state -} ->
  [(Text, MethodType, Value -> Method                 s  Value)]
  {- ^ all methods   -} ->
  [(Text, MethodType, Value -> Method (HistoryWrapper s) Value)]
historyWrapper validate methods =
  [ (name, Query, wrapMethod commands validate name t m)
  | (name, t, m) <- methods ]
  where
    commands = methodsToCommands methods

-- | Extract the stateful commands from a list of supported methods. These
-- commands are the ones we'll need to remember because they can update the
-- state.
methodsToCommands ::
  [(Text, MethodType, Value -> Method s Value)]  {- ^ all methods   -} ->
  [(Text, s -> Value -> IO s)]                   {- ^ don't include 'Query' -}
methodsToCommands methods =
  [ (name, command) | (name, ty, extractCommand ty -> Just command) <- methods ]

-- | Extract the components of methods that affect the server's state.
extractCommand ::
  MethodType ->
  (Value -> Method s Value) ->
  Maybe (s -> Value -> IO s)
extractCommand Query _ = Nothing
extractCommand _     m = Just $ \s p -> fst <$> runMethod (m p) noLog s
  where
    noLog _ = return ()

------------------------------------------------------------------------

-- | Wrap a JSON RPC method to use explicit state representation.
--
-- A stateful 'Command' type 'Method' can be made into a stateless 'Query' type
-- 'Method' by pairing it with its full history, making use of caching to avoid
-- repeating work where possible.
wrapMethod ::
  [(Text, s -> Value -> IO s)]   {- ^ all methods               -} ->
  (s -> IO Bool)                 {- ^ is state still valid?     -} ->
  Text                           {- ^ method name               -} ->
  MethodType                     {- ^ what kind of method is it -} ->
  (Value -> Method s Value)      {- ^ method implementation     -} ->
  (Value -> Method (HistoryWrapper s) Value)

-- TODO: should we be using the name of the method somewhere?
wrapMethod commands validate _name Query q =
  withState $ \logger hs steps params ->
  do cache            <- cacheLookup
                           (runHistoryCommand commands)
                           validate
                           (historyCache hs)
                           steps
     (_, result)      <- runMethod (q params) logger (cacheRoot cache)
     return $ Object (HashMap.fromList [("answer", result)])

wrapMethod commands validate name methodType c =
  withState $ \logger hs steps params ->
  do let cmd           = (name, params)
     cache            <- cacheLookup
                           (runHistoryCommand commands)
                           validate
                           (historyCache hs)
                           steps
     (s', result)     <- runMethod (c params) logger (cacheRoot cache)
     _                <- cacheAdvance
                           (\_ _ -> return s')
                           (\_ -> return True)
                           cache
                           cmd
     let steps'        = steps ++ [cmd]
         output        = case methodType of
                           Command      -> result
                           Notification -> object []
                           Query        -> error "Internal error: impossible pattern match"
     return (injectSteps steps' output)

-- | Captures the common behavior in 'wrapMethod'. Given a continuation
-- using the history state, list of commands used to reach current state,
-- and the raw parameters object compute the method that results a result
-- value which is wrapped with any new steps.
withState ::
  ((Text -> IO ()) -> HistoryWrapper s -> [(Text, Value)] -> Value -> IO Value)
    {- ^ continuation: logger, state, steps, parameters object to result -} ->
  Value {- ^ raw parameters object -} ->
  Method (HistoryWrapper s) Value
withState k params =
  do hs <- getState
     let (steps, params') = extractSteps params
     logger <- getDebugLogger
     liftIO (k logger hs steps params')

<<<<<<< HEAD
=======
-- | Extract the state field from a parameter object or raise
-- a JSONRPC error.
extractStepsM ::
  Value                             {- ^ raw parameters object       -} ->
  Method s ([(Text, Value)], Value) {- ^ steps, remaining parameters -}
extractStepsM = either raise pure . extractSteps

>>>>>>> af2e6212
------------------------------------------------------------------------

stateKey :: Text
stateKey = "state"

answerKey :: Text
answerKey = "answer"

<<<<<<< HEAD
extractSteps :: Value -> ([(Text, Value)], Value)
extractSteps v
  | Object o      <- v
  , Just history  <- HashMap.lookup stateKey o
  , Success steps <- fromJSON history
  , let v' = Object (HashMap.delete stateKey o) = (steps, v')
extractSteps v = ([], v)  -- no state field, so default to empty history
=======
invalidStateField :: String -> Value -> JSONRPCException
invalidStateField message field =
  makeJSONRPCException 20
    ("Invalid state field: this indicates a protocol error, " <>
     "caused by an incorrectly implemented client or server. "  <>
     "Please report this as a bug.")
    (Just (Object (HashMap.fromList [("state", field),
                                     ("error", String (Text.pack message))])))

missingStateField :: JSONRPCException
missingStateField =
  makeJSONRPCException 10
    ("Missing state field: this indicates a protocol error, " <>
     "caused by an incorrectly implemented client or server. " <>
     "Please report this as a bug.")
    (Nothing :: Maybe ())

extractSteps :: Value -> Either JSONRPCException ([(Text, Value)], Value)
extractSteps v
  | Object o      <- v
  , Just history  <- HashMap.lookup stateKey o
  = case fromJSON history of
      Success steps ->
        let v' = Object (HashMap.delete stateKey o)
        in Right (steps, v')
      Error message -> Left (invalidStateField message history)
extractSteps _ =
  Left missingStateField
>>>>>>> af2e6212

-- | Combine a command result and the current sequence of steps
-- together into a single JSON value.
injectSteps ::
  [(Text, Value)] {- ^ command steps  -} ->
  Value           {- ^ command result -} ->
  Value           {- ^ combined value -}
injectSteps steps result =
  Object (HashMap.fromList [(stateKey, toJSON steps), (answerKey, result)])

runHistoryCommand ::
  [(Text, s -> Value -> IO s)] {- ^ command handlers -} ->
  (Text, Value)                {- ^ step sequence    -} ->
  s                            {- ^ initial state    -} ->
  IO s                         {- ^ final state      -}
runHistoryCommand commands (name, params) s =
  case lookup name commands of
    Nothing   -> fail ("Unknown command: " ++ show name)
    Just impl -> impl s params<|MERGE_RESOLUTION|>--- conflicted
+++ resolved
@@ -104,13 +104,11 @@
   Value {- ^ raw parameters object -} ->
   Method (HistoryWrapper s) Value
 withState k params =
-  do hs <- getState
-     let (steps, params') = extractSteps params
-     logger <- getDebugLogger
+  do hs               <- getState
+     logger           <- getDebugLogger
+     (steps, params') <- extractStepsM params
      liftIO (k logger hs steps params')
 
-<<<<<<< HEAD
-=======
 -- | Extract the state field from a parameter object or raise
 -- a JSONRPC error.
 extractStepsM ::
@@ -118,7 +116,6 @@
   Method s ([(Text, Value)], Value) {- ^ steps, remaining parameters -}
 extractStepsM = either raise pure . extractSteps
 
->>>>>>> af2e6212
 ------------------------------------------------------------------------
 
 stateKey :: Text
@@ -127,15 +124,6 @@
 answerKey :: Text
 answerKey = "answer"
 
-<<<<<<< HEAD
-extractSteps :: Value -> ([(Text, Value)], Value)
-extractSteps v
-  | Object o      <- v
-  , Just history  <- HashMap.lookup stateKey o
-  , Success steps <- fromJSON history
-  , let v' = Object (HashMap.delete stateKey o) = (steps, v')
-extractSteps v = ([], v)  -- no state field, so default to empty history
-=======
 invalidStateField :: String -> Value -> JSONRPCException
 invalidStateField message field =
   makeJSONRPCException 20
@@ -164,7 +152,6 @@
       Error message -> Left (invalidStateField message history)
 extractSteps _ =
   Left missingStateField
->>>>>>> af2e6212
 
 -- | Combine a command result and the current sequence of steps
 -- together into a single JSON value.
