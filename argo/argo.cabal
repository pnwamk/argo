--- conflicted
+++ resolved
@@ -9,23 +9,6 @@
 extra-source-files: CHANGELOG.md
 
 library
-<<<<<<< HEAD
-  build-depends:    base >= 4.11.1.0 && < 4.13
-                  , lens
-                  , aeson
-                  , binary
-                  , bytestring
-                  , containers
-                  , scotty
-                  , text
-                  , unordered-containers ^>=0.2
-                  , scientific ^>=0.3
-                  , wai
-                  , network
-                  , mtl
-                  , async ^>=2.2
-                  , hashable ^>= 1.2
-=======
   build-depends:
     base                        >= 4.11.1.0 && < 4.13,
     aeson                       ^>= 1.4.2,
@@ -35,6 +18,7 @@
     containers                  ^>= 0.6.0,
     hashable                    ^>= 1.2,
     lens                        ^>= 4.17,
+    mtl,
     network                     ^>= 3.0.1,
     scientific                  ^>= 0.3,
     scotty                      ^>= 0.11.3,
@@ -49,6 +33,5 @@
     Argo.JSONRPC.Socket
     Argo.Netstring
 
->>>>>>> 20db0ddb
   hs-source-dirs: src
   default-language: Haskell2010