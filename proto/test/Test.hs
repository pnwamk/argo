--- conflicted
+++ resolved
@@ -25,16 +25,6 @@
 netstringProps =
   testGroup "QuickCheck properties for netstrings"
     [ testProperty "fromNetstring . toNetstring is identity, with no leftover " $
-<<<<<<< HEAD
-      \ bs -> parseNetstring (encodeNetstring (netstring bs)) == (netstring bs, "")
-    , testProperty "doubly encoding and decoding is identity, with no leftover at either step " $
-      \ bs -> let encode = encodeNetstring . netstring
-                  (once, rest) = parseNetstring (encode (encode bs))
-              in rest == "" && parseNetstring (decodeNetstring once) == (netstring bs, "")
-    , testProperty "decoding leaves the right amount behind" $
-      \ bs rest ->
-        parseNetstring (encodeNetstring (netstring bs) <> rest) == (netstring bs, rest)
-=======
       \ (bs :: ByteString) -> parseNetstring (encodeNetstring (netstring bs)) == (netstring bs, "")
     , testProperty "doubly encoding and decoding is identity, with no leftover at either step " $
       \ (bs :: ByteString) ->
@@ -43,7 +33,6 @@
     , testProperty "decoding leaves the right amount behind" $
       \ (bs :: ByteString) (rest :: ByteString) ->
         parseNetstring ((encodeNetstring (netstring bs)) <> rest) == (netstring bs, rest)
->>>>>>> e5b1da9a
     ]
 
 instance Arbitrary RequestID where
